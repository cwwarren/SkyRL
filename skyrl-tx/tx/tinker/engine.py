"""Background engine for processing training requests."""

import argparse
import time
import logging
from collections import Counter
from contextlib import contextmanager
from dataclasses import dataclass
from datetime import datetime, timezone
from pathlib import Path
from sqlmodel import create_engine, Session, select, func

import jax
import jax.numpy as jnp
from flax import nnx
from flax.training import checkpoints

import optax
from transformers import AutoConfig
from huggingface_hub import snapshot_download

from tx.tinker.db_models import FutureDB, DB_PATH, RequestStatus
from tx.tinker import types
<<<<<<< HEAD
from tx.tinker.config import EngineConfig, add_model, LEARNING_RATE, ADAM_BETA1, ADAM_BETA2, ADAM_EPS, ADAM_WEIGHT_DECAY
from tx.utils.models import get_dtype, get_model_class, save_checkpoint, load_checkpoint
from tx.layers.lora import update_adapter_config
from tx.utils import opt
from peft import LoraConfig
=======
from tx.tinker.config import EngineConfig, add_model
from tx.utils.storage import download_and_unpack, pack_and_upload
from tx.utils.models import (
    get_dtype,
    get_model_class,
    save_lora_checkpoint,
    load_safetensors,
    extract_adapter_state,
    insert_adapter_state,
)
from tx.layers.lora import update_adapter_config
>>>>>>> db77f8d4

logger = logging.getLogger(__name__)


def round_up_seq_len(seq_len: int) -> int:
    """
    Rounds a sequence length up to roughly two significant binary digits.
    We do this to pad sequences, so the Jax JIT compiler needs to
    compile fewer different shapes.
    """
    if seq_len <= 32:
        return 32

    # Find the position of the most significant bit.
    msb_pos = seq_len.bit_length() - 1
    # Create a mask for the two most significant bits.
    mask = (1 << msb_pos) | (1 << (msb_pos - 1))
    # Round down to the nearest value with at most two significant bits.
    result = seq_len & mask

    # If we rounded down, round up to the next bucket boundary.
    if result < seq_len:
        result += 1 << (msb_pos - 1)

    return result


@dataclass
class AccumulatedGradients:
    """Stores accumulated gradients for a LoRA adapter."""

    grad_sum: nnx.State | None
    denominator: int

    def add(self, grad: nnx.State, count: int) -> None:
        """Accumulate gradients and increment denominator."""
        if self.grad_sum is None:
            self.grad_sum = grad
            self.denominator = count
        else:
            self.grad_sum = jax.tree.map(lambda a, b: a + b, self.grad_sum, grad)
            self.denominator += count

    def get_mean(self) -> nnx.State:
        """Compute mean gradients."""
        if self.grad_sum is None or self.denominator == 0:
            raise ValueError("Cannot compute mean: no gradients accumulated")
        return jax.tree.map(
            lambda g: g / jnp.asarray(self.denominator, dtype=g.dtype),
            self.grad_sum,
        )

    def reset(self) -> None:
        """Clear accumulated gradients."""
        self.grad_sum = None
        self.denominator = 0


class TinkerEngine:
    """Background engine for processing training requests."""

    def __init__(
        self,
        config: EngineConfig,
        db_path=DB_PATH,
    ):
        """Initialize the engine with a database connection and base model."""
        self.config = config
        self.db_engine = create_engine(f"sqlite:///{db_path}", echo=False)
        # Store LoRA model metadata (model_id -> metadata)
        self.models: dict[str, types.ModelMetadata] = {}
        # Store accumulated gradients per LoRA adapter (model_id -> accumulated gradients)
        self.accumulated_grads: dict[str, AccumulatedGradients] = {}
        # Metrics recorded in the engine
        self.metrics = types.EngineMetrics()

        # Initialize the shared base model
        self.model_config = AutoConfig.from_pretrained(self.config.base_model)

        # Configure LoRA settings
        self.model_config.max_lora_adapters = self.config.max_lora_adapters
        self.model_config.max_lora_rank = self.config.max_lora_rank
        self.model_config.shard_attention_heads = self.config.shard_attention_heads

        model_class = get_model_class(self.model_config)

        # Download model weights from HuggingFace
        checkpoint_path = snapshot_download(self.config.base_model, allow_patterns=["*.safetensors"])

        # Create model and load weights
        self.mesh = jax.make_mesh((1, self.config.tensor_parallel_size), ("dp", "tp"))
        with jax.set_mesh(self.mesh):
            self.model = model_class(self.model_config, dtype=get_dtype(self.model_config.dtype), rngs=nnx.Rngs(0))
            load_safetensors(checkpoint_path, self.model_config, self.model)

            # Only target LoRA A and B parameters
            def is_lora_param(path, value):
                return any(name in path for name in ["lora_A", "lora_B"])

            # Split model into LoRA and non-LoRA parameters
            self.graphdef, self.lora_params, self.non_lora_params = nnx.split(self.model, is_lora_param, ...)

            # Initialize optimizer state and hyperparameters
            self.opt_state, self.opt_hyper = opt.adamw_init(self.config.max_lora_adapters, self.lora_params, lr=LEARNING_RATE, b1=ADAM_BETA1, b2=ADAM_BETA2, eps=ADAM_EPS, wd=ADAM_WEIGHT_DECAY)
            self.opt_step = jax.jit(opt.adamw_step) if not self.config.enforce_eager else opt.adamw_step

        logger.info(
            f"Initialized base model {self.config.base_model} with max_lora_adapters={self.config.max_lora_adapters}, max_lora_rank={self.config.max_lora_rank}"
        )

        self._create_loss_and_grad_fn()

    def _create_loss_and_grad_fn(self):
        """Compile and cache the loss function to avoid re-jitting on every call."""

        def loss_for_lora(
            lora_params: nnx.State,
            non_lora_params: nnx.State,
            input_ids: jax.Array,
            attention_mask: jax.Array,
            adapter_indices: jax.Array,
            target_ids: jax.Array,
            loss_mask: jax.Array,
        ) -> tuple[jax.Array, tuple[jax.Array, jax.Array]]:
            model = nnx.merge(self.graphdef, lora_params, non_lora_params)
            logits = model(input_ids, attention_mask=attention_mask, adapter_indices=adapter_indices)[
                "logits"
            ]  # [B, T, V]
            per_token_losses = optax.softmax_cross_entropy_with_integer_labels(
                logits=logits, labels=target_ids, where=loss_mask
            )  # [B, T]
            per_seq_loss = (per_token_losses * loss_mask).sum(axis=-1) / loss_mask.sum(axis=-1)
            # Return sum of losses (we'll divide gradients by per-adapter batch size later)
            return per_seq_loss.sum(), (logits, per_token_losses)

        # Only differentiate with respect to lora_params (argnums=0)
        loss_and_grad_fn = jax.value_and_grad(loss_for_lora, argnums=0, has_aux=True)

        if self.config.enforce_eager:
            # Disable JIT compilation for debugging
            self._loss_and_grad_fn = loss_and_grad_fn
        else:
            # Retrieve the sharding of lora and non_lora params and compute the sharding of inputs and outputs
            lora_shardings = jax.tree.map(
                lambda spec: jax.NamedSharding(self.mesh, spec), nnx.get_partition_spec(self.lora_params)
            )
            non_lora_shardings = jax.tree.map(
                lambda spec: jax.NamedSharding(self.mesh, spec), nnx.get_partition_spec(self.non_lora_params)
            )
            replicated = jax.NamedSharding(self.mesh, jax.P(None))
            scalar = jax.NamedSharding(self.mesh, jax.P())
            self._loss_and_grad_fn = jax.jit(
                loss_and_grad_fn,
                # One input sharding parameter for each argument of loss_for_lora
                in_shardings=(lora_shardings, non_lora_shardings) + (replicated,) * 5,
                # One output sharding parameter for each return value of loss_for_lora
                out_shardings=((scalar, (replicated, replicated)), lora_shardings),
            )

    def _micro_batch_size(self, total: int) -> int:
        """Return effective micro-batch size; 0/absent => disabled (use full fused batch)."""
        mb = self.config.micro_batch_size
        return total if mb <= 0 else max(1, min(mb, total))

    @contextmanager
    def _jit_timing_context(self, seq_len: int):
        """Context manager to track JIT compilation times for different sequence lengths."""
        if not self.config.enforce_eager and seq_len not in self.metrics.seq_len_jit_times:
            logger.info(f"JIT compiling for seq_len={seq_len} in progress...")
            start_time = time.time()
            yield
            elapsed = time.time() - start_time
            self.metrics.seq_len_jit_times[seq_len] = elapsed
            logger.info(f"JIT compilation for seq_len={seq_len} took {elapsed:.2f}s")
        else:
            yield

    def _forward_backward(
        self,
        input_ids: jax.Array,
        attention_mask: jax.Array,
        adapter_indices: jax.Array,
        target_ids: jax.Array,
        loss_mask: jax.Array,
    ) -> tuple[jax.Array, jax.Array, nnx.State]:
        """Run forward+backward on a batch of inputs."""
        seq_len = input_ids.shape[1]
        with jax.set_mesh(self.mesh), self._jit_timing_context(seq_len):
            (_, (logits, per_token_losses)), lora_grads = self._loss_and_grad_fn(
                self.lora_params,
                self.non_lora_params,
                input_ids,
                attention_mask,
                adapter_indices,
                target_ids,
                loss_mask,
            )
        logprobs = jax.nn.log_softmax(logits, axis=-1)  # [B, T, V]
        target_logprobs = jnp.take_along_axis(logprobs, target_ids[..., None], axis=-1).squeeze(-1)  # [B, T]
        return per_token_losses, target_logprobs, lora_grads

    def _accumulate_grads(self, lora_grads: nnx.State, example_model_ids: list[str]) -> None:
        """
        Accumulate adapter-wise gradient sums and example counts.
        """
        for model_id, count in Counter(example_model_ids).items():
            idx = self.models[model_id].adapter_index
            # Extract gradient sum for this adapter
            grad_sum = jax.tree.map(lambda g: g[idx], lora_grads)
            accumulator = self.accumulated_grads[model_id]
            accumulator.add(grad_sum, count)

    def find_batchable_forward_backward(self, session: Session) -> list[FutureDB]:
        """Find all forward_backward ops that come before any destructive update for their model.

        Uses look-ahead scheduling: for each model, only returns forward_backward operations
        that have no optim_step or load_weights blocking them in the queue.

        Args:
            session: Database session

        Returns:
            List of FutureDB objects that can be safely batched together
        """
        # Find the earliest pending optim_step or load_weights per model (these act as barriers)
        barriers_query = (
            select(FutureDB.model_id, func.min(FutureDB.request_id).label("barrier_id"))
            .where(
                (FutureDB.request_type == types.RequestType.OPTIM_STEP)
                | (FutureDB.request_type == types.RequestType.LOAD_WEIGHTS)
            )
            .where(FutureDB.status == RequestStatus.PENDING)
            .group_by(FutureDB.model_id)
        )
        barriers = dict(session.exec(barriers_query).all())

        # Get all pending forward_backward operations ordered by request_id
        fwd_bwd_query = (
            select(FutureDB)
            .where(FutureDB.request_type == types.RequestType.FORWARD_BACKWARD)
            .where(FutureDB.status == RequestStatus.PENDING)
            .order_by(FutureDB.request_id)
        )
        fwd_bwd_ops = session.exec(fwd_bwd_query).all()

        # Filter: only include ops that come before their model's barrier
        batchable = [op for op in fwd_bwd_ops if op.model_id not in barriers or op.request_id < barriers[op.model_id]]

        return batchable

    def process_create_model(self, model_id: str, request_data: types.CreateModelInput) -> types.CreateModelOutput:
        """Create and initialize a model."""
        # Assign adapter index for this model_id
        adapter_index = max((m.adapter_index for m in self.models.values()), default=-1) + 1

        if adapter_index >= self.config.max_lora_adapters:
            raise ValueError(f"Maximum number of LoRA adapters ({self.config.max_lora_adapters}) reached")

        # Extract LoRA rank and alpha from config
        lora_rank = request_data.lora_config.rank
        lora_alpha = request_data.lora_config.alpha

        # Validate rank doesn't exceed max
        if not (0 < lora_rank <= self.config.max_lora_rank):
            raise ValueError(f"LoRA rank {lora_rank} must be between 1 and {self.config.max_lora_rank}")

        self.models[model_id] = types.ModelMetadata(
            adapter_index=adapter_index,
            lora_config=request_data.lora_config,
        )
        self.accumulated_grads[model_id] = AccumulatedGradients(grad_sum=None, denominator=0)

        # Update the adapter's rank and scaling in all LoRA layers
        update_adapter_config(self.model, adapter_index, lora_rank, lora_alpha)

        logger.info(
            f"Created LoRA model {model_id} with adapter index {adapter_index}, rank {lora_rank}, alpha {lora_alpha}"
        )

        return types.CreateModelOutput(
            model_id=model_id,
            base_model=self.config.base_model,
            lora_config=request_data.lora_config,
        )

    def process_forward_backward_batch(
        self, requests: list[tuple[FutureDB, str, types.ForwardBackwardInput]]
    ) -> dict[str, types.ForwardBackwardOutput | types.ForwardBackwardError]:
        """Process multiple forward_backward requests in a single batch.

        Args:
            requests: List of (future, model_id, request_data) tuples

        Returns:
            Dict mapping request_id -> result_data or error info
        """
        if not requests:
            return {}

        results = {}
        valid_requests = []

        # Filter out invalid requests and mark them as failed
        for future, model_id, request_data in requests:
            if model_id not in self.models:
                results[future.request_id] = types.ForwardBackwardError(
                    error=f"Model {model_id} not loaded",
                    status="failed",
                )
            else:
                valid_requests.append((future, model_id, request_data))

        if not valid_requests:
            return results

        # Collect all examples and their metadata
        all_input_ids = []
        all_targets = []
        all_token_weights = []
        all_adapter_indices = []
        example_model_ids = []  # map each example to its model_id
        request_batch_slices = []  # Track which examples belong to which request

        current_batch_idx = 0
        for future, model_id, request_data in valid_requests:
            adapter_index = self.models[model_id].adapter_index
            forward_backward_input = request_data.forward_backward_input
            data = forward_backward_input["data"]

            request_start = current_batch_idx
            for item in data:
                tokens = [t for chunk in item["model_input"]["chunks"] for t in chunk["tokens"]]
                all_input_ids.append(tokens)
                target_tokens = item["loss_fn_inputs"]["target_tokens"]["data"]
                all_targets.append(target_tokens)
                weights = item["loss_fn_inputs"]["weights"]["data"]
                all_token_weights.append(weights)
                all_adapter_indices.append(adapter_index)
                example_model_ids.append(model_id)
                current_batch_idx += 1

            request_batch_slices.append((future.request_id, model_id, request_start, current_batch_idx))

        # Pad sequences to same length. Also bin it so the JIT has to compile fewer kernels.
        max_len = round_up_seq_len(max(len(seq) for seq in all_input_ids))

        input_ids = jnp.array([seq + [0] * (max_len - len(seq)) for seq in all_input_ids], dtype=jnp.int32)
        target_ids = jnp.array([seq + [0] * (max_len - len(seq)) for seq in all_targets], dtype=jnp.int32)
        adapter_indices = jnp.array(all_adapter_indices, dtype=jnp.int32)

        # Create attention mask (1 for real tokens, 0 for padding)
        attention_mask = jnp.array(
            [[1] * len(seq) + [0] * (max_len - len(seq)) for seq in all_input_ids], dtype=jnp.int32
        )
        loss_mask = jnp.array(
            [all_token_weights[i] + [0] * (max_len - len(all_input_ids[i])) for i in range(len(all_token_weights))],
            dtype=jnp.bool_,
        )

        total_bs = int(input_ids.shape[0])
        micro_bs = self._micro_batch_size(total_bs)
        seq_lens = [len(seq) for seq in all_input_ids]

        # Used to collect per-example outputs (by global row index)
        token_losses_out = [None] * total_bs
        logprobs_out = [None] * total_bs

        for mb_start in range(0, total_bs, micro_bs):
            mb_end = min(mb_start + micro_bs, total_bs)
            per_token_losses, target_logprobs, lora_grads_mb = self._forward_backward(
                input_ids[mb_start:mb_end],
                attention_mask[mb_start:mb_end],
                adapter_indices[mb_start:mb_end],
                target_ids[mb_start:mb_end],
                loss_mask[mb_start:mb_end],
            )
            for i_local, i_global in enumerate(range(mb_start, mb_end)):
                L = seq_lens[i_global]
                token_losses_out[i_global] = per_token_losses[i_local, :L].astype(jnp.float32)
                logprobs_out[i_global] = target_logprobs[i_local, :L].astype(jnp.float32)
            self._accumulate_grads(lora_grads_mb, example_model_ids[mb_start:mb_end])

        # Compute per-request results
        for request_id, _, start_idx, end_idx in request_batch_slices:
            loss_fn_outputs = []
            # Compute per-example losses
            for i in range(start_idx, end_idx):
                # Extract losses for this example's tokens
                token_losses = token_losses_out[i]
                token_logprobs = logprobs_out[i]
                loss_fn_outputs.append(
                    {
                        "elementwise_loss": {
                            "data": token_losses.tolist(),
                            "dtype": "float32",
                            "shape": [token_losses.shape[0]],
                        },
                        "logprobs": {
                            "data": token_logprobs.tolist(),
                            "dtype": "float32",
                            "shape": [token_logprobs.shape[0]],
                        },
                    }
                )

            results[request_id] = types.ForwardBackwardOutput(
                loss_fn_output_type="scalar",
                loss_fn_outputs=loss_fn_outputs,
                metrics={},
            )

        return results

    def process_optim_step(self, model_id: str, request_data: types.OptimStepInput) -> types.OptimStepOutput:
        """Process an optim_step request and apply accumulated gradients."""
        if model_id not in self.models:
            raise ValueError(f"Model {model_id} not loaded")

        adapter_index = self.models[model_id].adapter_index

        # Get accumulated gradients for this adapter
        accumulator = self.accumulated_grads[model_id]
        if accumulator.grad_sum is None or accumulator.denominator == 0:
            logger.warning(f"No accumulated gradients for model {model_id}, skipping optimizer step")
            return types.OptimStepOutput()

        # Average over all examples for this adapter
        adapter_grads = accumulator.get_mean()

        # Create full gradient structure with zeros for all adapters except this one
        def expand_adapter_grads(lora_param, adapter_grad):
            # Create zeros for all adapters with the same shape as lora_param
            full_grads = jnp.zeros_like(lora_param)
            # Set gradients for this specific adapter
            return full_grads.at[adapter_index].set(adapter_grad)

        full_lora_grads = jax.tree.map(expand_adapter_grads, self.lora_params, adapter_grads)

        # Apply optimizer update with per-request overrides
        mask = jax.nn.one_hot(adapter_index, self.config.max_lora_adapters, dtype=jnp.bool_)
        self.opt_hyper.lr = self.opt_hyper.lr.at[adapter_index].set(request_data.adam_params.lr if request_data.adam_params.lr is not None else LEARNING_RATE)
        self.opt_hyper.b1 = self.opt_hyper.b1.at[adapter_index].set(request_data.adam_params.beta1 if request_data.adam_params.beta1 is not None else ADAM_BETA1)
        self.opt_hyper.b2 = self.opt_hyper.b2.at[adapter_index].set(request_data.adam_params.beta2 if request_data.adam_params.beta2 is not None else ADAM_BETA2)
        self.opt_hyper.eps = self.opt_hyper.eps.at[adapter_index].set(request_data.adam_params.eps if request_data.adam_params.eps is not None else ADAM_EPS)
        self.lora_params, self.opt_state = self.opt_step(self.lora_params, full_lora_grads, self.opt_state, self.opt_hyper, mask)

        # Clear accumulated gradients
        self.accumulated_grads[model_id].reset()

        logger.info(f"Applied optimizer step for model {model_id} (adapter {adapter_index})")
        return types.OptimStepOutput()

    def process_load_weights(self, model_id: str, request_data: types.LoadWeightsInput) -> types.LoadWeightsOutput:
        """Loads a clean, trimmed training checkpoint."""
        if model_id not in self.models:
            raise ValueError("Model not loaded. Create the model before loading a checkpoint.")

        adapter_index = self.models[model_id].adapter_index
        checkpoint_dir = (
            self.config.checkpoints_base / request_data.source_model_id / f"{request_data.checkpoint_id}.tar.gz"
        )

        with download_and_unpack(checkpoint_dir) as temp_dir:
            restored_data = checkpoints.restore_checkpoint(ckpt_dir=temp_dir, target=None, prefix="checkpoint_")

        if restored_data is None:
            raise FileNotFoundError(f"Training checkpoint not found in {checkpoint_dir}")

        # Validate rank
        rank = restored_data["lora_config"]["rank"]
        if self.models[model_id].lora_config.rank != rank:
            raise ValueError(
                f"Rank mismatch: checkpoint has rank {rank}, model configured with rank {self.models[model_id].lora_config.rank}"
            )

        # Update both LoRA weights and optimizer state
        insert_adapter_state(adapter_index, self.lora_params, self.non_lora_params, restored_data["lora_weights"])
        insert_adapter_state(
            adapter_index, nnx.state(self.optimizer), self.non_lora_params, restored_data["optimizer_state"]
        )

        logger.info(f"Loaded training checkpoint for model {model_id} from {checkpoint_dir}")
        return types.LoadWeightsOutput(type="load_weights")

    def process_save_weights(self, model_id: str, request_data: types.SaveWeightsInput) -> types.SaveWeightsOutput:
        """
        Saves a clean training checkpoint by converting the trimmed NNX graph
        to a pure dictionary before serialization, following official Flax docs.
        """
        if model_id not in self.models:
            raise ValueError(f"Model {model_id} not loaded")

        adapter_index = self.models[model_id].adapter_index
        checkpoint_id = Path(request_data.path).name
        output_path = self.config.checkpoints_base / model_id / f"{checkpoint_id}.tar.gz"

        adapter_lora_params = extract_adapter_state(adapter_index, self.lora_params, self.non_lora_params)
        optimizer_params = extract_adapter_state(adapter_index, nnx.state(self.optimizer), self.non_lora_params)

        with pack_and_upload(output_path) as temp_dir:
            checkpoints.save_checkpoint(
                target={
                    "lora_weights": nnx.to_pure_dict(adapter_lora_params),
                    "optimizer_state": nnx.to_pure_dict(optimizer_params),
                    "lora_config": self.models[model_id].lora_config.model_dump(),
                },
                ckpt_dir=temp_dir,
                step=0,
                prefix="checkpoint_",
                overwrite=True,
            )

        logger.info(f"Saved trimmed training checkpoint for model {model_id} to {output_path}")

        return types.SaveWeightsOutput(
            path=f"tinker://{model_id}/weights/{checkpoint_id}",
            type="save_weights",
        )

    def process_save_weights_for_sampler(
        self, model_id: str, request_data: types.SaveWeightsForSamplerInput
    ) -> types.SaveWeightsForSamplerOutput:
        """Process a save_weights_for_sampler request and save model weights."""
        if model_id not in self.models:
            raise ValueError(f"Model {model_id} not loaded")

        lora_model = self.models[model_id]

        # Make sure the user cannot store checkpoints in places like ../../<important file>
        checkpoint_id = Path(request_data.path).name
        output_path = self.config.checkpoints_base / model_id / f"{checkpoint_id}.tar.gz"

        # Save the LoRA adapter weights and LoRA config as tar.gz
        save_lora_checkpoint(self.model, lora_model.lora_config, lora_model.adapter_index, output_path)

        logger.info(f"Saved LoRA adapter weights for model {model_id} to {output_path}")

        return types.SaveWeightsForSamplerOutput(
            path=f"tinker://{model_id}/{checkpoint_id}",
            type="save_weights_for_sampler",
        )

    def process_sample(self, model_id: str, request_data: types.SampleInput) -> types.SampleOutput:
        """Generate text samples from the model."""
        logger.info(f"Sampling from model_id={model_id}, checkpoint_id={request_data.checkpoint_id}")
        if self.config.enable_dummy_sample:
            num_samples = request_data.num_samples
            sequences = [
                types.GeneratedSequence(stop_reason="length", tokens=[100, 200, 300], logprobs=[-0.1, -0.2, -0.3])
                for _ in range(num_samples)
            ]

            return types.SampleOutput(
                sequences=sequences,
                prompt_logprobs=[-0.05, -0.15, -0.25],
            )

        raise NotImplementedError("sample endpoint not yet fully implemented")

    def process_single_request(self, request_type: types.RequestType, model_id: str, request_data: dict) -> dict:
        match request_type:
            case types.RequestType.CREATE_MODEL:
                result = self.process_create_model(model_id, types.CreateModelInput.model_validate(request_data))
            case types.RequestType.OPTIM_STEP:
                result = self.process_optim_step(model_id, types.OptimStepInput.model_validate(request_data))
            case types.RequestType.SAVE_WEIGHTS_FOR_SAMPLER:
                result = self.process_save_weights_for_sampler(
                    model_id, types.SaveWeightsForSamplerInput.model_validate(request_data)
                )
            case types.RequestType.SAMPLE:
                result = self.process_sample(model_id, types.SampleInput.model_validate(request_data))
            case types.RequestType.SAVE_WEIGHTS:
                result = self.process_save_weights(model_id, types.SaveWeightsInput.model_validate(request_data))
            case types.RequestType.LOAD_WEIGHTS:
                result = self.process_load_weights(model_id, types.LoadWeightsInput.model_validate(request_data))
            case _:
                raise ValueError(f"Unknown request type: {request_type}")
        return result.model_dump()

    def process_pending_requests(self):
        """Main loop to process pending requests."""
        while True:
            with Session(self.db_engine) as session:
                # Use look-ahead scheduling to find batchable forward_backward operations
                forward_backward_futures = self.find_batchable_forward_backward(session)

                # Get other pending requests (non-forward_backward or those blocked by optim_step)
                statement = (
                    select(FutureDB)
                    .where(FutureDB.status == RequestStatus.PENDING)
                    .where(FutureDB.request_type != types.RequestType.FORWARD_BACKWARD)
                    .order_by(FutureDB.request_id)
                )
                other_futures = session.exec(statement).all()

                # Process forward_backward requests in batch
                if forward_backward_futures:
                    try:
                        batch_requests = [
                            (f, f.model_id, types.ForwardBackwardInput.model_validate(f.request_data))
                            for f in forward_backward_futures
                        ]
                        results = self.process_forward_backward_batch(batch_requests)

                        # Update each future with its result
                        for future in forward_backward_futures:
                            if future.request_id in results:
                                result_data = results[future.request_id]
                                if isinstance(result_data, types.ForwardBackwardError):
                                    future.status = RequestStatus.FAILED
                                else:
                                    future.status = RequestStatus.COMPLETED
                                future.result_data = result_data.model_dump()
                                future.completed_at = datetime.now(timezone.utc)
                                session.add(future)
                                logger.info(f"Completed {future.request_type} request {future.request_id}")

                        session.commit()

                    except Exception as e:
                        logger.exception(f"Error processing forward_backward batch: {e}")
                        # Mark all forward_backward requests in the batch as failed
                        for future in forward_backward_futures:
                            future.result_data = {"error": str(e)}
                            future.status = RequestStatus.FAILED
                            future.completed_at = datetime.now(timezone.utc)
                            session.add(future)
                        session.commit()

                # Process other request types individually (in the future we can also batch independent optim_steps)
                for future in other_futures:
                    try:
                        future.result_data = self.process_single_request(
                            future.request_type, future.model_id, future.request_data
                        )
                        future.status = RequestStatus.COMPLETED
                        future.completed_at = datetime.now(timezone.utc)
                        session.add(future)
                        session.commit()

                        logger.info(f"Completed {future.request_type} request {future.request_id}")

                    except Exception as e:
                        logger.exception(f"Error processing request {future.request_id}: {e}")
                        future.result_data = {"error": str(e)}
                        future.status = RequestStatus.FAILED
                        future.completed_at = datetime.now(timezone.utc)
                        session.add(future)
                        session.commit()

            # Poll every 100ms
            time.sleep(0.1)

    def run(self):
        """Entry point to start the engine."""
        logger.info("Starting background engine...")
        self.process_pending_requests()


def main():
    """Entry point for the background engine."""
    logging.basicConfig(level=logging.INFO, format="%(levelname)s [%(filename)s:%(lineno)d] - %(message)s")

    # Create argument parser and add Pydantic model fields
    parser = argparse.ArgumentParser(description="SkyRL tx tinker engine for processing requests")
    add_model(parser, EngineConfig)

    # Parse command-line arguments
    args = parser.parse_args()

    # Create EngineConfig from parsed arguments
    config = EngineConfig.model_validate(vars(args))

    # Initialize and run the engine
    TinkerEngine(config).run()


if __name__ == "__main__":
    main()<|MERGE_RESOLUTION|>--- conflicted
+++ resolved
@@ -21,14 +21,7 @@
 
 from tx.tinker.db_models import FutureDB, DB_PATH, RequestStatus
 from tx.tinker import types
-<<<<<<< HEAD
 from tx.tinker.config import EngineConfig, add_model, LEARNING_RATE, ADAM_BETA1, ADAM_BETA2, ADAM_EPS, ADAM_WEIGHT_DECAY
-from tx.utils.models import get_dtype, get_model_class, save_checkpoint, load_checkpoint
-from tx.layers.lora import update_adapter_config
-from tx.utils import opt
-from peft import LoraConfig
-=======
-from tx.tinker.config import EngineConfig, add_model
 from tx.utils.storage import download_and_unpack, pack_and_upload
 from tx.utils.models import (
     get_dtype,
@@ -39,7 +32,7 @@
     insert_adapter_state,
 )
 from tx.layers.lora import update_adapter_config
->>>>>>> db77f8d4
+from tx.utils import opt
 
 logger = logging.getLogger(__name__)
 
